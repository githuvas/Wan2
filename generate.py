--- conflicted
+++ resolved
@@ -341,41 +341,23 @@
             seed=args.base_seed,
             offload_model=args.offload_model)
 
-<<<<<<< HEAD
-    # Save output (single device, so no rank check needed)
+    # Save output 
     if args.save_file is None:
         formatted_time = datetime.now().strftime("%Y%m%d_%H%M%S")
         formatted_prompt = args.prompt.replace(" ", "_").replace("/", "_")[:50]
         suffix = '.png' if "t2i" in args.task else '.mp4'
-        args.save_file = f"{args.task}_{args.size}_{formatted_prompt}_{formatted_time}" + suffix
-=======
-    if rank == 0:
-        if args.save_file is None:
-            formatted_time = datetime.now().strftime("%Y%m%d_%H%M%S")
-            formatted_prompt = args.prompt.replace(" ", "_").replace("/",
-                                                                     "_")[:50]
-            suffix = '.png' if "t2i" in args.task else '.mp4'
-            args.save_file = f"{args.task}_{args.size.replace('*','x') if sys.platform=='win32' else args.size}_{args.ulysses_size}_{args.ring_size}_{formatted_prompt}_{formatted_time}" + suffix
-
-        if "t2i" in args.task:
-            logging.info(f"Saving generated image to {args.save_file}")
-            cache_image(
-                tensor=video.squeeze(1)[None],
-                save_file=args.save_file,
-                nrow=1,
-                normalize=True,
-                value_range=(-1, 1))
+        # Use Windows-compatible path if needed and include ulysses/ring parameters for distributed cases
+        if sys.platform == 'win32':
+            size_str = args.size.replace('*', 'x')
         else:
-            logging.info(f"Saving generated video to {args.save_file}")
-            cache_video(
-                tensor=video[None],
-                save_file=args.save_file,
-                fps=cfg.sample_fps,
-                nrow=1,
-                normalize=True,
-                value_range=(-1, 1))
-    logging.info("Finished.")
->>>>>>> 2ef4e218
+            size_str = args.size
+            
+        # Single device (MPS/CPU) doesn't use ulysses/ring parallelism
+        if args.device and (args.device == "mps" or args.device == "cpu"):
+            args.save_file = f"{args.task}_{size_str}_{formatted_prompt}_{formatted_time}{suffix}"
+        else:
+            # Include parallelism parameters for distributed cases
+            args.save_file = f"{args.task}_{size_str}_{args.ulysses_size}_{args.ring_size}_{formatted_prompt}_{formatted_time}{suffix}"
 
     if "t2i" in args.task:
         logging.info(f"Saving generated image to {args.save_file}")
@@ -396,6 +378,25 @@
             value_range=(-1, 1))
     logging.info("Finished.")
 
+    if "t2i" in args.task:
+        logging.info(f"Saving generated image to {args.save_file}")
+        cache_image(
+            tensor=video.squeeze(1)[None],
+            save_file=args.save_file,
+            nrow=1,
+            normalize=True,
+            value_range=(-1, 1))
+    else:
+        logging.info(f"Saving generated video to {args.save_file}")
+        cache_video(
+            tensor=video[None],
+            save_file=args.save_file,
+            fps=cfg.sample_fps,
+            nrow=1,
+            normalize=True,
+            value_range=(-1, 1))
+    logging.info("Finished.")
+
 if __name__ == "__main__":
     args = _parse_args()
     generate(args)