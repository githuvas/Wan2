# Wan2.1 Text-to-Video Model

This repository contains the Wan2.1 text-to-video model, adapted for macOS with M1 Pro chip. This adaptation allows macOS users to run the model efficiently, overcoming CUDA-specific limitations.

<<<<<<< HEAD
## Introduction
=======
<p align="center">
    💜 <a href=""><b>Wan</b></a> &nbsp&nbsp ｜ &nbsp&nbsp 🖥️ <a href="https://github.com/Wan-Video/Wan2.1">GitHub</a> &nbsp&nbsp  | &nbsp&nbsp🤗 <a href="https://huggingface.co/Wan-AI/">Hugging Face</a>&nbsp&nbsp | &nbsp&nbsp🤖 <a href="https://modelscope.cn/organization/Wan-AI">ModelScope</a>&nbsp&nbsp | &nbsp&nbsp 📑 <a href="">Paper (Coming soon)</a> &nbsp&nbsp | &nbsp&nbsp 📑 <a href="https://wanxai.com">Blog</a> &nbsp&nbsp | &nbsp&nbsp💬 <a href="https://gw.alicdn.com/imgextra/i2/O1CN01tqjWFi1ByuyehkTSB_!!6000000000015-0-tps-611-1279.jpg">WeChat Group</a>&nbsp&nbsp | &nbsp&nbsp 📖 <a href="https://discord.gg/AKNgpMK4Yj">Discord</a>&nbsp&nbsp
<br>
>>>>>>> 5cb59ec5

The Wan2.1 model is an open-source text-to-video generation model. It transforms textual descriptions into video sequences, leveraging advanced machine learning techniques.

## Changes for macOS

This version includes modifications to make the model compatible with macOS, specifically for systems using the M1 Pro chip. Key changes include:

- Adaptation of CUDA-specific code to work with MPS (Metal Performance Shaders) on macOS.
- Environment variable settings for MPS fallback to CPU for unsupported operations.
- Adjustments to command-line arguments for better compatibility with macOS.

## Installation Instructions

Follow these steps to set up the environment on macOS:

1. **Install Homebrew**: If not already installed, use Homebrew to manage packages.
   ```bash
   /bin/bash -c "$(curl -fsSL https://raw.githubusercontent.com/Homebrew/install/HEAD/install.sh)"
   ```
   
2. **Install Python 3.10+**:
   ```bash
   brew install python@3.10
   ```

3. **Create and Activate a Virtual Environment**:
   ```bash
   python3.10 -m venv venv_wan
   source venv_wan/bin/activate
   ```
    
4. **Install Dependencies**:
   ```bash
   pip install -r requirements.txt
   pip install einops
   ```

5. **Download models using huggingface-cli**:
   ```bash
   pip install "huggingface_hub[cli]"
   huggingface-cli download Wan-AI/Wan2.1-T2V-1.3B --local-dir ./Wan2.1-T2V-1.3B
   ```
   **Or download models using huggingface-cli**:
   ```bash
   pip install modelscope
   modelscope download Wan-AI/Wan2.1-T2V-1.3B --local_dir ./Wan2.1-T2V-1.3B
   ```

## Usage

To generate a video, use the following command:

```bash
export PYTORCH_ENABLE_MPS_FALLBACK=1
python generate.py --task t2v-1.3B --size "480*832" --frame_num 16 --sample_steps 25 --ckpt_dir ./Wan2.1-T2V-1.3B --offload_model True --t5_cpu --device mps --prompt "Lion running under snow in Samarkand" --save_file output_video.mp4
```

## Optimization Tips

- **Use CPU for Large Models**: If you encounter memory issues, use `--device cpu`.
- **Reduce Resolution and Frame Count**: Use smaller resolutions and fewer frames to reduce memory usage.
- **Monitor System Resources**: Keep an eye on memory usage and adjust parameters as needed.

## Acknowledgments

This project is based on the original Wan2.1 model. Special thanks to the original authors and contributors for their work.


* Feb 25, 2025: 👋 We've released the inference code and weights of Wan2.1.
* Feb 27, 2025: 👋 Wan2.1 has been integrated into [ComfyUI](https://comfyanonymous.github.io/ComfyUI_examples/wan/). Enjoy!

<div align="center">
  <video src="https://github.com/user-attachments/assets/4aca6063-60bf-4953-bfb7-e265053f49ef" width="70%" poster=""> </video>
</div>


## 📑 Todo List
- Wan2.1 Text-to-Video
    - [x] Multi-GPU Inference code of the 14B and 1.3B models
    - [x] Checkpoints of the 14B and 1.3B models
    - [x] Gradio demo
    - [x] ComfyUI integration
    - [ ] Diffusers integration
- Wan2.1 Image-to-Video
    - [x] Multi-GPU Inference code of the 14B model
    - [x] Checkpoints of the 14B model
    - [x] Gradio demo
    - [X] ComfyUI integration
    - [ ] Diffusers integration
| Models        |                       Download Link                                           |    Notes                      |
| --------------|-------------------------------------------------------------------------------|-------------------------------|
| T2V-14B       |      🤗 [Huggingface](https://huggingface.co/Wan-AI/Wan2.1-T2V-14B)      🤖 [ModelScope](https://www.modelscope.cn/models/Wan-AI/Wan2.1-T2V-14B)          | Supports both 480P and 720P
| I2V-14B-720P  |      🤗 [Huggingface](https://huggingface.co/Wan-AI/Wan2.1-I2V-14B-720P)    🤖 [ModelScope](https://www.modelscope.cn/models/Wan-AI/Wan2.1-I2V-14B-720P)     | Supports 720P
| I2V-14B-480P  |      🤗 [Huggingface](https://huggingface.co/Wan-AI/Wan2.1-I2V-14B-480P)    🤖 [ModelScope](https://www.modelscope.cn/models/Wan-AI/Wan2.1-I2V-14B-480P)      | Supports 480P
| T2V-1.3B      |      🤗 [Huggingface](https://huggingface.co/Wan-AI/Wan2.1-T2V-1.3B)     🤖 [ModelScope](https://www.modelscope.cn/models/Wan-AI/Wan2.1-T2V-1.3B)         | Supports 480P

> 💡Note: The 1.3B model is capable of generating videos at 720P resolution. However, due to limited training at this resolution, the results are generally less stable compared to 480P. For optimal performance, we recommend using 480P resolution.


Download models using huggingface-cli:
```
pip install "huggingface_hub[cli]"
huggingface-cli download Wan-AI/Wan2.1-T2V-14B --local-dir ./Wan2.1-T2V-14B
```

Download models using modelscope-cli:
```
pip install modelscope
modelscope download Wan-AI/Wan2.1-T2V-14B --local_dir ./Wan2.1-T2V-14B
```
#### Run Text-to-Video Generation

This repository supports two Text-to-Video models (1.3B and 14B) and two resolutions (480P and 720P). The parameters and configurations for these models are as follows:

<table>
    <thead>
        <tr>
            <th rowspan="2">Task</th>
            <th colspan="2">Resolution</th>
            <th rowspan="2">Model</th>
        </tr>
        <tr>
            <th>480P</th>
            <th>720P</th>
        </tr>
    </thead>
    <tbody>
        <tr>
            <td>t2v-14B</td>
            <td style="color: green;">✔️</td>
            <td style="color: green;">✔️</td>
            <td>Wan2.1-T2V-14B</td>
        </tr>
        <tr>
            <td>t2v-1.3B</td>
            <td style="color: green;">✔️</td>
            <td style="color: red;">❌</td>
            <td>Wan2.1-T2V-1.3B</td>
        </tr>
    </tbody>
</table>


##### (1) Without Prompt Extension

To facilitate implementation, we will start with a basic version of the inference process that skips the [prompt extension](#2-using-prompt-extention) step.

- Single-GPU inference

```
python generate.py  --task t2v-14B --size 1280*720 --ckpt_dir ./Wan2.1-T2V-14B --prompt "Two anthropomorphic cats in comfy boxing gear and bright gloves fight intensely on a spotlighted stage."
```

If you encounter OOM (Out-of-Memory) issues, you can use the `--offload_model True` and `--t5_cpu` options to reduce GPU memory usage. For example, on an RTX 4090 GPU:

```
python generate.py  --task t2v-1.3B --size 832*480 --ckpt_dir ./Wan2.1-T2V-1.3B --offload_model True --t5_cpu --sample_shift 8 --sample_guide_scale 6 --prompt "Two anthropomorphic cats in comfy boxing gear and bright gloves fight intensely on a spotlighted stage."
```

> 💡Note: If you are using the `T2V-1.3B` model, we recommend setting the parameter `--sample_guide_scale 6`. The `--sample_shift parameter` can be adjusted within the range of 8 to 12 based on the performance.


- Multi-GPU inference using FSDP + xDiT USP

```
pip install "xfuser>=0.4.1"
torchrun --nproc_per_node=8 generate.py --task t2v-14B --size 1280*720 --ckpt_dir ./Wan2.1-T2V-14B --dit_fsdp --t5_fsdp --ulysses_size 8 --prompt "Two anthropomorphic cats in comfy boxing gear and bright gloves fight intensely on a spotlighted stage."
```


##### (2) Using Prompt Extension

Extending the prompts can effectively enrich the details in the generated videos, further enhancing the video quality. Therefore, we recommend enabling prompt extension. We provide the following two methods for prompt extension:

## Usage

To generate a video, use the following command:

```bash
export PYTORCH_ENABLE_MPS_FALLBACK=1
python generate.py --task t2v-1.3B --size "480*832" --frame_num 16 --sample_steps 25 --ckpt_dir ./Wan2.1-T2V-1.3B --offload_model True --t5_cpu --device mps --prompt "Lion running under snow in Samarkand" --save_file output_video.mp4
```
DASH_API_KEY=your_key python generate.py  --task t2v-14B --size 1280*720 --ckpt_dir ./Wan2.1-T2V-14B --prompt "Two anthropomorphic cats in comfy boxing gear and bright gloves fight intensely on a spotlighted stage" --use_prompt_extend --prompt_extend_method 'dashscope' --prompt_extend_target_lang 'zh'
```

- Using a local model for extension.

  - By default, the Qwen model on HuggingFace is used for this extension. Users can choose Qwen models or other models based on the available GPU memory size.
  - For text-to-video tasks, you can use models like `Qwen/Qwen2.5-14B-Instruct`, `Qwen/Qwen2.5-7B-Instruct` and `Qwen/Qwen2.5-3B-Instruct`.
  - For image-to-video tasks, you can use models like `Qwen/Qwen2.5-VL-7B-Instruct` and `Qwen/Qwen2.5-VL-3B-Instruct`.
  - Larger models generally provide better extension results but require more GPU memory.
  - You can modify the model used for extension with the parameter `--prompt_extend_model` , allowing you to specify either a local model path or a Hugging Face model. For example:

```
python generate.py  --task t2v-14B --size 1280*720 --ckpt_dir ./Wan2.1-T2V-14B --prompt "Two anthropomorphic cats in comfy boxing gear and bright gloves fight intensely on a spotlighted stage" --use_prompt_extend --prompt_extend_method 'local_qwen' --prompt_extend_target_lang 'zh'
```

##### (3) Running local gradio

```
cd gradio
# if one uses dashscope’s API for prompt extension
DASH_API_KEY=your_key python t2v_14B_singleGPU.py --prompt_extend_method 'dashscope' --ckpt_dir ./Wan2.1-T2V-14B

# if one uses a local model for prompt extension
python t2v_14B_singleGPU.py --prompt_extend_method 'local_qwen' --ckpt_dir ./Wan2.1-T2V-14B
```


#### Run Image-to-Video Generation

Similar to Text-to-Video, Image-to-Video is also divided into processes with and without the prompt extension step. The specific parameters and their corresponding settings are as follows:
<table>
    <thead>
        <tr>
            <th rowspan="2">Task</th>
            <th colspan="2">Resolution</th>
            <th rowspan="2">Model</th>
        </tr>
        <tr>
            <th>480P</th>
            <th>720P</th>
        </tr>
    </thead>
    <tbody>
        <tr>
            <td>i2v-14B</td>
            <td style="color: green;">❌</td>
            <td style="color: green;">✔️</td>
            <td>Wan2.1-I2V-14B-720P</td>
        </tr>
        <tr>
            <td>i2v-14B</td>
            <td style="color: green;">✔️</td>
            <td style="color: red;">❌</td>
            <td>Wan2.1-T2V-14B-480P</td>
        </tr>
    </tbody>
</table>


##### (1) Without Prompt Extension

- Single-GPU inference
```
python generate.py --task i2v-14B --size 1280*720 --ckpt_dir ./Wan2.1-I2V-14B-720P --image examples/i2v_input.JPG --prompt "Summer beach vacation style, a white cat wearing sunglasses sits on a surfboard. The fluffy-furred feline gazes directly at the camera with a relaxed expression. Blurred beach scenery forms the background featuring crystal-clear waters, distant green hills, and a blue sky dotted with white clouds. The cat assumes a naturally relaxed posture, as if savoring the sea breeze and warm sunlight. A close-up shot highlights the feline's intricate details and the refreshing atmosphere of the seaside."
```

> 💡For the Image-to-Video task, the `size` parameter represents the area of the generated video, with the aspect ratio following that of the original input image.


- Multi-GPU inference using FSDP + xDiT USP

```
pip install "xfuser>=0.4.1"
torchrun --nproc_per_node=8 generate.py --task i2v-14B --size 1280*720 --ckpt_dir ./Wan2.1-I2V-14B-720P --image examples/i2v_input.JPG --dit_fsdp --t5_fsdp --ulysses_size 8 --prompt "Summer beach vacation style, a white cat wearing sunglasses sits on a surfboard. The fluffy-furred feline gazes directly at the camera with a relaxed expression. Blurred beach scenery forms the background featuring crystal-clear waters, distant green hills, and a blue sky dotted with white clouds. The cat assumes a naturally relaxed posture, as if savoring the sea breeze and warm sunlight. A close-up shot highlights the feline's intricate details and the refreshing atmosphere of the seaside."
```

##### (2) Using Prompt Extension


The process of prompt extension can be referenced [here](#2-using-prompt-extention).

Run with local prompt extension using `Qwen/Qwen2.5-VL-7B-Instruct`:
```
python generate.py --task i2v-14B --size 1280*720 --ckpt_dir ./Wan2.1-I2V-14B-720P --image examples/i2v_input.JPG --use_prompt_extend --prompt_extend_model Qwen/Qwen2.5-VL-7B-Instruct --prompt "Summer beach vacation style, a white cat wearing sunglasses sits on a surfboard. The fluffy-furred feline gazes directly at the camera with a relaxed expression. Blurred beach scenery forms the background featuring crystal-clear waters, distant green hills, and a blue sky dotted with white clouds. The cat assumes a naturally relaxed posture, as if savoring the sea breeze and warm sunlight. A close-up shot highlights the feline's intricate details and the refreshing atmosphere of the seaside."
```

Run with remote prompt extension using `dashscope`:
```
DASH_API_KEY=your_key python generate.py --task i2v-14B --size 1280*720 --ckpt_dir ./Wan2.1-I2V-14B-720P --image examples/i2v_input.JPG --use_prompt_extend --prompt_extend_method 'dashscope' --prompt "Summer beach vacation style, a white cat wearing sunglasses sits on a surfboard. The fluffy-furred feline gazes directly at the camera with a relaxed expression. Blurred beach scenery forms the background featuring crystal-clear waters, distant green hills, and a blue sky dotted with white clouds. The cat assumes a naturally relaxed posture, as if savoring the sea breeze and warm sunlight. A close-up shot highlights the feline's intricate details and the refreshing atmosphere of the seaside."
```

##### (3) Running local gradio

```
cd gradio
# if one only uses 480P model in gradio
DASH_API_KEY=your_key python i2v_14B_singleGPU.py --prompt_extend_method 'dashscope' --ckpt_dir_480p ./Wan2.1-I2V-14B-480P

# if one only uses 720P model in gradio
DASH_API_KEY=your_key python i2v_14B_singleGPU.py --prompt_extend_method 'dashscope' --ckpt_dir_720p ./Wan2.1-I2V-14B-720P

# if one uses both 480P and 720P models in gradio
DASH_API_KEY=your_key python i2v_14B_singleGPU.py --prompt_extend_method 'dashscope' --ckpt_dir_480p ./Wan2.1-I2V-14B-480P --ckpt_dir_720p ./Wan2.1-I2V-14B-720P
```


#### Run Text-to-Image Generation

Wan2.1 is a unified model for both image and video generation. Since it was trained on both types of data, it can also generate images. The command for generating images is similar to video generation, as follows:

##### (1) Without Prompt Extension

- Single-GPU inference
```
python generate.py --task t2i-14B --size 1024*1024 --ckpt_dir ./Wan2.1-T2V-14B  --prompt '一个朴素端庄的美人'
```

- Multi-GPU inference using FSDP + xDiT USP

```
torchrun --nproc_per_node=8 generate.py --dit_fsdp --t5_fsdp --ulysses_size 8 --base_seed 0 --frame_num 1 --task t2i-14B  --size 1024*1024 --prompt '一个朴素端庄的美人' --ckpt_dir ./Wan2.1-T2V-14B
```

##### (2) With Prompt Extention

- Single-GPU inference
```
python generate.py --task t2i-14B --size 1024*1024 --ckpt_dir ./Wan2.1-T2V-14B  --prompt '一个朴素端庄的美人' --use_prompt_extend
```

- Multi-GPU inference using FSDP + xDiT USP
```
torchrun --nproc_per_node=8 generate.py --dit_fsdp --t5_fsdp --ulysses_size 8 --base_seed 0 --frame_num 1 --task t2i-14B  --size 1024*1024 --ckpt_dir ./Wan2.1-T2V-14B --prompt '一个朴素端庄的美人' --use_prompt_extend
```


## Manual Evaluation

##### (1) Text-to-Video Evaluation

Through manual evaluation, the results generated after prompt extension are superior to those from both closed-source and open-source models.

<div align="center">
    <img src="assets/t2v_res.jpg" alt="" style="width: 80%;" />
</div>


##### (2) Image-to-Video Evaluation

We also conducted extensive manual evaluations to evaluate the performance of the Image-to-Video model, and the results are presented in the table below. The results clearly indicate that **Wan2.1** outperforms both closed-source and open-source models.

<div align="center">
    <img src="assets/i2v_res.png" alt="" style="width: 80%;" />
</div>


## Computational Efficiency on Different GPUs

We test the computational efficiency of different **Wan2.1** models on different GPUs in the following table. The results are presented in the format: **Total time (s) / peak GPU memory (GB)**.


<div align="center">
    <img src="assets/comp_effic.png" alt="" style="width: 80%;" />
</div>

> The parameter settings for the tests presented in this table are as follows:
> (1) For the 1.3B model on 8 GPUs, set `--ring_size 8` and `--ulysses_size 1`;
> (2) For the 14B model on 1 GPU, use `--offload_model True`;
> (3) For the 1.3B model on a single 4090 GPU, set `--offload_model True --t5_cpu`;
> (4) For all testings, no prompt extension was applied, meaning `--use_prompt_extend` was not enabled.

> 💡Note: T2V-14B is slower than I2V-14B because the former samples 50 steps while the latter uses 40 steps.


## Community Contributions
- [DiffSynth-Studio](https://github.com/modelscope/DiffSynth-Studio) provides more support for **Wan2.1**, including video-to-video, FP8 quantization, VRAM optimization, LoRA training, and more. Please refer to [their examples](https://github.com/modelscope/DiffSynth-Studio/tree/main/examples/wanvideo).

-------

## Introduction of Wan2.1

**Wan2.1**  is designed on the mainstream diffusion transformer paradigm, achieving significant advancements in generative capabilities through a series of innovations. These include our novel spatio-temporal variational autoencoder (VAE), scalable training strategies, large-scale data construction, and automated evaluation metrics. Collectively, these contributions enhance the model’s performance and versatility.


##### (1) 3D Variational Autoencoders
We propose a novel 3D causal VAE architecture, termed **Wan-VAE** specifically designed for video generation. By combining multiple strategies, we improve spatio-temporal compression, reduce memory usage, and ensure temporal causality. **Wan-VAE** demonstrates significant advantages in performance efficiency compared to other open-source VAEs. Furthermore, our **Wan-VAE** can encode and decode unlimited-length 1080P videos without losing historical temporal information, making it particularly well-suited for video generation tasks.


<div align="center">
    <img src="assets/video_vae_res.jpg" alt="" style="width: 80%;" />
</div>


##### (2) Video Diffusion DiT

**Wan2.1** is designed using the Flow Matching framework within the paradigm of mainstream Diffusion Transformers. Our model's architecture uses the T5 Encoder to encode multilingual text input, with cross-attention in each transformer block embedding the text into the model structure. Additionally, we employ an MLP with a Linear layer and a SiLU layer to process the input time embeddings and predict six modulation parameters individually. This MLP is shared across all transformer blocks, with each block learning a distinct set of biases. Our experimental findings reveal a significant performance improvement with this approach at the same parameter scale.

<div align="center">
    <img src="assets/video_dit_arch.jpg" alt="" style="width: 80%;" />
</div>


| Model  | Dimension | Input Dimension | Output Dimension | Feedforward Dimension | Frequency Dimension | Number of Heads | Number of Layers |
|--------|-----------|-----------------|------------------|-----------------------|---------------------|-----------------|------------------|
| 1.3B   | 1536      | 16              | 16               | 8960                  | 256                 | 12              | 30               |
| 14B   | 5120       | 16              | 16               | 13824                 | 256                 | 40              | 40               |



##### Data

We curated and deduplicated a candidate dataset comprising a vast amount of image and video data. During the data curation process, we designed a four-step data cleaning process, focusing on fundamental dimensions, visual quality and motion quality. Through the robust data processing pipeline, we can easily obtain high-quality, diverse, and large-scale training sets of images and videos.

![figure1](assets/data_for_diff_stage.jpg "figure1")


##### Comparisons to SOTA
We compared **Wan2.1** with leading open-source and closed-source models to evaluate the performance. Using our carefully designed set of 1,035 internal prompts, we tested across 14 major dimensions and 26 sub-dimensions. We then compute the total score by performing a weighted calculation on the scores of each dimension, utilizing weights derived from human preferences in the matching process. The detailed results are shown in the table below. These results demonstrate our model's superior performance compared to both open-source and closed-source models.

![figure1](assets/vben_vs_sota.png "figure1")


## Citation
If you find our work helpful, please cite us.

```
@article{wan2.1,
    title   = {Wan: Open and Advanced Large-Scale Video Generative Models},
    author  = {Wan Team},
    journal = {},
    year    = {2025}
}
```

## License Agreement
The models in this repository are licensed under the Apache 2.0 License. We claim no rights over the your generated contents, granting you the freedom to use them while ensuring that your usage complies with the provisions of this license. You are fully accountable for your use of the models, which must not involve sharing any content that violates applicable laws, causes harm to individuals or groups, disseminates personal information intended for harm, spreads misinformation, or targets vulnerable populations. For a complete list of restrictions and details regarding your rights, please refer to the full text of the [license](LICENSE.txt).


## Acknowledgements


## Optimization Tips

- **Use CPU for Large Models**: If you encounter memory issues, use `--device cpu`.
- **Reduce Resolution and Frame Count**: Use smaller resolutions and fewer frames to reduce memory usage.
- **Monitor System Resources**: Keep an eye on memory usage and adjust parameters as needed.

## Acknowledgments

<<<<<<< HEAD
This project is based on the original Wan2.1 model. Special thanks to the original authors and contributors for their work.
=======
## Contact Us
If you would like to leave a message to our research or product teams, feel free to join our [Discord](https://discord.gg/AKNgpMK4Yj) or [WeChat groups](https://gw.alicdn.com/imgextra/i2/O1CN01tqjWFi1ByuyehkTSB_!!6000000000015-0-tps-611-1279.jpg)!
>>>>>>> 5cb59ec5
<|MERGE_RESOLUTION|>--- conflicted
+++ resolved
@@ -2,14 +2,11 @@
 
 This repository contains the Wan2.1 text-to-video model, adapted for macOS with M1 Pro chip. This adaptation allows macOS users to run the model efficiently, overcoming CUDA-specific limitations.
 
-<<<<<<< HEAD
-## Introduction
-=======
 <p align="center">
     💜 <a href=""><b>Wan</b></a> &nbsp&nbsp ｜ &nbsp&nbsp 🖥️ <a href="https://github.com/Wan-Video/Wan2.1">GitHub</a> &nbsp&nbsp  | &nbsp&nbsp🤗 <a href="https://huggingface.co/Wan-AI/">Hugging Face</a>&nbsp&nbsp | &nbsp&nbsp🤖 <a href="https://modelscope.cn/organization/Wan-AI">ModelScope</a>&nbsp&nbsp | &nbsp&nbsp 📑 <a href="">Paper (Coming soon)</a> &nbsp&nbsp | &nbsp&nbsp 📑 <a href="https://wanxai.com">Blog</a> &nbsp&nbsp | &nbsp&nbsp💬 <a href="https://gw.alicdn.com/imgextra/i2/O1CN01tqjWFi1ByuyehkTSB_!!6000000000015-0-tps-611-1279.jpg">WeChat Group</a>&nbsp&nbsp | &nbsp&nbsp 📖 <a href="https://discord.gg/AKNgpMK4Yj">Discord</a>&nbsp&nbsp
 <br>
->>>>>>> 5cb59ec5
-
+
+## Introduction
 The Wan2.1 model is an open-source text-to-video generation model. It transforms textual descriptions into video sequences, leveraging advanced machine learning techniques.
 
 ## Changes for macOS
@@ -440,9 +437,8 @@
 
 ## Acknowledgments
 
-<<<<<<< HEAD
+
 This project is based on the original Wan2.1 model. Special thanks to the original authors and contributors for their work.
-=======
+
 ## Contact Us
 If you would like to leave a message to our research or product teams, feel free to join our [Discord](https://discord.gg/AKNgpMK4Yj) or [WeChat groups](https://gw.alicdn.com/imgextra/i2/O1CN01tqjWFi1ByuyehkTSB_!!6000000000015-0-tps-611-1279.jpg)!
->>>>>>> 5cb59ec5
