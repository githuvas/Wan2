--- conflicted
+++ resolved
@@ -14,38 +14,30 @@
 - Environment variable settings for MPS fallback to CPU for unsupported operations.
 - Adjustments to command-line arguments for better compatibility with macOS.
 
-<<<<<<< HEAD
 ## Installation Instructions
-=======
 <div align="center">
   <video src="https://github.com/user-attachments/assets/4aca6063-60bf-4953-bfb7-e265053f49ef" width="70%" poster=""> </video>
 </div>
->>>>>>> 6797c480
 
 Follow these steps to set up the environment on macOS:
 
-<<<<<<< HEAD
 1. **Install Homebrew**: If not already installed, use Homebrew to manage packages.
    ```bash
    /bin/bash -c "$(curl -fsSL https://raw.githubusercontent.com/Homebrew/install/HEAD/install.sh)"
    ```
-=======
 * Feb 25, 2025: 👋 We've released the inference code and weights of Wan2.1.
 * Feb 27, 2025: 👋 Wan2.1 has been integrated into [ComfyUI](https://comfyanonymous.github.io/ComfyUI_examples/wan/). Enjoy!
->>>>>>> 6797c480
 
 2. **Install Python 3.10+**:
    ```bash
    brew install python@3.10
    ```
 
-<<<<<<< HEAD
 3. **Create and Activate a Virtual Environment**:
    ```bash
    python3.10 -m venv venv_wan
    source venv_wan/bin/activate
    ```
-=======
 ## 📑 Todo List
 - Wan2.1 Text-to-Video
     - [x] Multi-GPU Inference code of the 14B and 1.3B models
@@ -60,7 +52,6 @@
     - [X] ComfyUI integration
     - [ ] Diffusers integration
     
->>>>>>> 6797c480
 
 4. **Install Dependencies**:
    ```bash
@@ -79,25 +70,24 @@
    modelscope download Wan-AI/Wan2.1-T2V-1.3B --local_dir ./Wan2.1-T2V-1.3B
    ```
 
-<<<<<<< HEAD
 ## Usage
-=======
-#### Installation
-Clone the repo:
-```
-git clone https://github.com/Wan-Video/Wan2.1.git
-cd Wan2.1
-```
-
-Install dependencies:
-```
-# Ensure torch >= 2.4.0
-pip install -r requirements.txt
-```
-
-
-#### Model Download
-
+
+To generate a video, use the following command:
+
+```bash
+export PYTORCH_ENABLE_MPS_FALLBACK=1
+python generate.py --task t2v-1.3B --size "480*832" --frame_num 16 --sample_steps 25 --ckpt_dir ./Wan2.1-T2V-1.3B --offload_model True --t5_cpu --device mps --prompt "Lion running under snow in Samarkand" --save_file output_video.mp4
+```
+
+## Optimization Tips
+
+- **Use CPU for Large Models**: If you encounter memory issues, use `--device cpu`.
+- **Reduce Resolution and Frame Count**: Use smaller resolutions and fewer frames to reduce memory usage.
+- **Monitor System Resources**: Keep an eye on memory usage and adjust parameters as needed.
+
+## Acknowledgments
+
+This project is based on the original Wan2.1 model. Special thanks to the original authors and contributors for their work.
 | Models        |                       Download Link                                           |    Notes                      |
 | --------------|-------------------------------------------------------------------------------|-------------------------------|
 | T2V-14B       |      🤗 [Huggingface](https://huggingface.co/Wan-AI/Wan2.1-T2V-14B)      🤖 [ModelScope](https://www.modelscope.cn/models/Wan-AI/Wan2.1-T2V-14B)          | Supports both 480P and 720P
@@ -180,16 +170,15 @@
 
 
 ##### (2) Using Prompt Extention
->>>>>>> 6797c480
-
-To generate a video, use the following command:
-
-```bash
-export PYTORCH_ENABLE_MPS_FALLBACK=1
-python generate.py --task t2v-1.3B --size "480*832" --frame_num 16 --sample_steps 25 --ckpt_dir ./Wan2.1-T2V-1.3B --offload_model True --t5_cpu --device mps --prompt "Lion running under snow in Samarkand" --save_file output_video.mp4
-```
-<<<<<<< HEAD
-=======
+
+Extending the prompts can effectively enrich the details in the generated videos, further enhancing the video quality. Therefore, we recommend enabling prompt extension. We provide the following two methods for prompt extension:
+
+- Use the Dashscope API for extension.
+  - Apply for a `dashscope.api_key` in advance ([EN](https://www.alibabacloud.com/help/en/model-studio/getting-started/first-api-call-to-qwen) | [CN](https://help.aliyun.com/zh/model-studio/getting-started/first-api-call-to-qwen)).
+  - Configure the environment variable `DASH_API_KEY` to specify the Dashscope API key. For users of Alibaba Cloud's international site, you also need to set the environment variable `DASH_API_URL` to 'https://dashscope-intl.aliyuncs.com/api/v1'. For more detailed instructions, please refer to the [dashscope document](https://www.alibabacloud.com/help/en/model-studio/developer-reference/use-qwen-by-calling-api?spm=a2c63.p38356.0.i1).
+  - Use the `qwen-plus` model for text-to-video tasks and `qwen-vl-max` for image-to-video tasks.
+  - You can modify the model used for extension with the parameter `--prompt_extend_model`. For example:
+```
 DASH_API_KEY=your_key python generate.py  --task t2v-14B --size 1280*720 --ckpt_dir ./Wan2.1-T2V-14B --prompt "Two anthropomorphic cats in comfy boxing gear and bright gloves fight intensely on a spotlighted stage" --use_prompt_extend --prompt_extend_method 'dashscope' --prompt_extend_target_lang 'ch'
 ```
 
@@ -429,14 +418,10 @@
 
 
 ## Acknowledgements
->>>>>>> 6797c480
-
-## Optimization Tips
-
-- **Use CPU for Large Models**: If you encounter memory issues, use `--device cpu`.
-- **Reduce Resolution and Frame Count**: Use smaller resolutions and fewer frames to reduce memory usage.
-- **Monitor System Resources**: Keep an eye on memory usage and adjust parameters as needed.
-
-## Acknowledgments
-
-This project is based on the original Wan2.1 model. Special thanks to the original authors and contributors for their work.+
+We would like to thank the contributors to the [SD3](https://huggingface.co/stabilityai/stable-diffusion-3-medium), [Qwen](https://huggingface.co/Qwen), [umt5-xxl](https://huggingface.co/google/umt5-xxl), [diffusers](https://github.com/huggingface/diffusers) and [HuggingFace](https://huggingface.co) repositories, for their open research.
+
+
+
+## Contact Us
+If you would like to leave a message to our research or product teams, feel free to join our [Discord](https://discord.gg/p5XbdQV7) or [WeChat groups](https://gw.alicdn.com/imgextra/i2/O1CN01tqjWFi1ByuyehkTSB_!!6000000000015-0-tps-611-1279.jpg)!